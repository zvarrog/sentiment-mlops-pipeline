--- conflicted
+++ resolved
@@ -1,13 +1,8 @@
 # Sentiment MLOps Pipeline
-<<<<<<< HEAD
 
 Production-ready MLOps пайплайн для sentiment analysis отзывов на Kindle книги. Реализует полный цикл: загрузка данных → валидация → обработка → HPO → обучение → мониторинг дрифта → API inference.
 
 > 📋 **Улучшения**: См. [IMPROVEMENTS.md](IMPROVEMENTS.md) для деталей последних улучшений (retry logic, health checks, Makefile)
-=======
-
-Production-ready MLOps пайплайн для sentiment analysis отзывов на Kindle книги. Реализует полный цикл: загрузка данных → валидация → обработка → HPO → обучение → мониторинг дрифта → API inference.
->>>>>>> 2a800c33
 
 ## Архитектура
 
@@ -35,7 +30,6 @@
 ```
 
 ## Возможности
-<<<<<<< HEAD
 
 ### ML Pipeline
 
@@ -66,30 +60,7 @@
 - Python 3.10+
 - 8GB RAM минимум
 
-=======
-
-### ML Pipeline
-
-- **Обучение моделей**: LogisticRegression, RandomForest, HistGradientBoosting, MLP, DistilBERT
-- **HPO**: Optuna с многокритериальной оптимизацией (accuracy, latency, complexity)
-- **Feature engineering**: TF-IDF + TruncatedSVD + числовые признаки (text_len, word_count, etc.)
-- **Валидация**: строгая проверка схемы данных, детекция аномалий
-
-### MLOps Features
-
-- **Orchestration**: Airflow с тремя режимами работы (см. unified DAG)
-- **Experiment tracking**: MLflow для версионирования моделей и метрик
-- **Monitoring**: drift detection через PSI, логирование метрик в PostgreSQL
-- **API serving**: FastAPI с /predict и /batch_predict эндпоинтами
-- **Observability**: Prometheus metrics + structured logging
-
-### Data Processing
-
-- **Spark**: распределённая обработка больших датасетов
-- **Validation**: контракты данных, проверка качества
-- **Drift injection**: синтетический дрифт для тестирования мониторинга
-
-## Быстрый старт
+### Локальный запуск
 
 ### Предварительные требования
 
@@ -97,11 +68,11 @@
 - Python 3.10+
 - 8GB RAM минимум
 
->>>>>>> 2a800c33
 ### Локальный запуск
 
 ```bash
 # Клонирование репозитория
+git clone <repo_url>
 git clone <repo_url>
 cd sentiment-mlops-pipeline
 
@@ -121,12 +92,50 @@
 
 ### Запуск пайплайна
 
+# Запуск всех сервисов
+
+docker-compose up -d
+
+# Проверка статуса
+
+docker-compose ps
+
+````
+
+Сервисы будут доступны:
+
+- Airflow UI: http://localhost:8080 (admin/admin)
+- MLflow UI: http://localhost:5000
+- FastAPI: http://localhost:8000
+- Prometheus: http://localhost:9090
+
+### Запуск пайплайна
+
 ```bash
 # Через Airflow UI: выберите DAG "kindle_unified_pipeline"
 # Или через CLI:
 docker exec airflow-webserver airflow dags trigger kindle_unified_pipeline \
   --conf '{"execution_mode": "standard", "force_download": false}'
-```
+````
+
+Режимы работы unified DAG:
+
+- `standard`: базовое обучение с Optuna HPO
+- `monitored`: + логирование метрик задач и моделей в PostgreSQL
+- `parallel`: параллельное обучение трёх моделей с автовыбором лучшей
+
+Подробности: [airflow/dags/README_UNIFIED_DAG.md](airflow/dags/README_UNIFIED_DAG.md)
+
+### API инференс
+
+# Через Airflow UI: выберите DAG "kindle_unified_pipeline"
+
+# Или через CLI:
+
+docker exec airflow-webserver airflow dags trigger kindle_unified_pipeline \
+ --conf '{"execution_mode": "standard", "force_download": false}'
+
+````
 
 Режимы работы unified DAG:
 
@@ -150,7 +159,7 @@
 
 # Batch prediction
 python scripts/request_batch.py --samples 100
-```
+````
 
 ## Структура проекта
 
@@ -185,6 +194,57 @@
 
 ### Установка зависимостей
 
+# Single prediction
+
+curl -X POST http://localhost:8000/predict \
+ -H "Content-Type: application/json" \
+ -d '{
+"reviewText": "Great book, highly recommend!",
+"text_len": 30.0,
+"word_count": 5.0
+}'
+
+# Batch prediction
+
+python scripts/request_batch.py --samples 100
+
+```
+
+## Структура проекта
+
+```
+
+.
+├── airflow/
+│ └── dags/
+│ ├── kindle_unified_pipeline.py # Объединённый параметризованный DAG
+│ └── README_UNIFIED_DAG.md # Документация DAG
+├── scripts/
+│ ├── train.py # Основной скрипт обучения
+│ ├── api_service.py # FastAPI сервис
+│ ├── drift_monitor.py # Мониторинг дрифта
+│ ├── data_validation.py # Валидация данных
+│ ├── feature_contract.py # Контракт признаков
+│ └── train_modules/ # Модули обучения
+│ ├── data_loading.py
+│ ├── feature_space.py
+│ ├── models.py
+│ └── text_analyzers.py
+├── tests/
+│ ├── test_core_modules.py # Тесты ключевых модулей
+│ ├── test_api_service.py # Тесты API
+│ └── conftest.py # Shared fixtures
+├── artefacts/ # Модели и метрики
+├── postgres-init/ # SQL инициализация
+├── docker-compose.yml # Инфраструктура
+└── README.md
+
+````
+
+## Разработка
+
+### Установка зависимостей
+
 ```bash
 # Основные зависимости
 pip install -r requirements.txt
@@ -194,8 +254,23 @@
 
 # Зависимости для тестов
 pip install -r tests/requirements.txt
-```
-
+````
+
+# Основные зависимости
+
+pip install -r requirements.txt
+
+# Зависимости для API
+
+pip install -r requirements.api.txt
+
+# Зависимости для тестов
+
+pip install -r tests/requirements.txt
+
+````
+
+### Запуск тестов
 ### Запуск тестов
 
 ```bash
@@ -207,7 +282,27 @@
 
 # Конкретный модуль
 pytest tests/test_core_modules.py -v
-```
+````
+
+Подробности: [tests/README.md](tests/README.md)
+
+### Переменные окружения
+
+Ключевые переменные (см. `scripts/settings.py`):
+
+# Все тесты
+
+pytest tests/ -v
+
+# С покрытием
+
+pytest tests/ --cov=scripts --cov-report=html
+
+# Конкретный модуль
+
+pytest tests/test_core_modules.py -v
+
+````
 
 Подробности: [tests/README.md](tests/README.md)
 
@@ -229,7 +324,7 @@
 
 # Slack (опционально)
 SLACK_WEBHOOK_URL=https://hooks.slack.com/...
-```
+````
 
 ## Мониторинг
 
@@ -243,13 +338,45 @@
 
 Структурированное логирование (JSON) в Docker контейнерах:
 
+# Директории данных
+
+RAW_DATA_DIR=/data/raw
+PROCESSED_DATA_DIR=/data/processed
+MODEL_DIR=/models
+
+# MLflow
+
+MLFLOW_TRACKING_URI=http://mlflow:5000
+
+# PostgreSQL metrics
+
+POSTGRES_METRICS_URI=postgresql://airflow:airflow@postgres:5432/metrics_db
+
+# Slack (опционально)
+
+SLACK_WEBHOOK_URL=https://hooks.slack.com/...
+
+````
+
+## Мониторинг
+
+### Метрики модели
+
+- **Accuracy, Precision, Recall, F1**: сохраняются в MLflow + PostgreSQL
+- **Latency**: отслеживается через Prometheus histogram
+- **Drift**: PSI для каждого числового признака
+
+### Логи
+
+Структурированное логирование (JSON) в Docker контейнерах:
+
 ```bash
 # Просмотр логов Airflow
 docker logs airflow-webserver --tail 100 -f
 
 # Логи API
 docker logs api-service --tail 100 -f
-```
+````
 
 ### Алерты
 
@@ -262,21 +389,60 @@
 
 ### Проблема: Airflow DAG не появляется в UI
 
+# Просмотр логов Airflow
+
+docker logs airflow-webserver --tail 100 -f
+
+# Логи API
+
+docker logs api-service --tail 100 -f
+
+````
+
+### Алерты
+
+При превышении порога дрифта (PSI > 0.1):
+
+- Запись в `drift_report.csv`
+- Опционально: Slack webhook
+
+## Troubleshooting
+
+### Проблема: Airflow DAG не появляется в UI
+
 ```bash
 # Проверка синтаксиса DAG
 python -m py_compile airflow/dags/kindle_unified_pipeline.py
 
 # Перезапуск scheduler
 docker restart airflow-scheduler
-```
+# Проверка синтаксиса DAG
+python -m py_compile airflow/dags/kindle_unified_pipeline.py
+
+# Перезапуск scheduler
+docker restart airflow-scheduler
+````
 
 ### Проблема: API возвращает 500 при предсказании
 
 Проверка наличия модели:
 
+### Проблема: API возвращает 500 при предсказании
+
+Проверка наличия модели:
+
 ```bash
 docker exec api-service ls -lh /app/artefacts/best_model.joblib
 ```
+
+Если модель отсутствует — запустите DAG для обучения.
+
+### Проблема: PostgreSQL метрики не сохраняются
+
+Проверка подключения:
+docker exec api-service ls -lh /app/artefacts/best_model.joblib
+
+````
 
 Если модель отсутствует — запустите DAG для обучения.
 
@@ -291,7 +457,7 @@
 engine = create_engine(POSTGRES_METRICS_URI)
 print(engine.table_names())
 "
-```
+````
 
 ## CI/CD
 
@@ -303,6 +469,25 @@
 - **Docker build**: сборка API и Airflow образов
 
 Запуск локально:
+docker exec airflow-webserver python -c "
+from scripts.settings import POSTGRES_METRICS_URI
+from sqlalchemy import create_engine
+engine = create_engine(POSTGRES_METRICS_URI)
+print(engine.table_names())
+"
+
+````
+
+## CI/CD
+
+Настроен GitHub Actions pipeline (`.github/workflows/ci.yml`):
+
+- **Lint**: ruff + black проверка кода
+- **Tests**: unit + integration тесты на Python 3.10/3.11
+- **DAG validation**: проверка синтаксиса Airflow DAG
+- **Docker build**: сборка API и Airflow образов
+
+Запуск локально:
 
 ```bash
 # Lint
@@ -314,7 +499,26 @@
 
 # DAG validation
 python -m py_compile airflow/dags/kindle_unified_pipeline.py
-```
+````
+
+## Streamlit Demo
+
+Интерактивное демо для визуализации и инференса:
+
+# Lint
+
+ruff check scripts/ tests/
+black --check scripts/ tests/
+
+# Tests
+
+pytest tests/ -v
+
+# DAG validation
+
+python -m py_compile airflow/dags/kindle_unified_pipeline.py
+
+````
 
 ## Streamlit Demo
 
@@ -325,7 +529,7 @@
 streamlit run streamlit_app.py
 
 # Откроется http://localhost:8501
-```
+````
 
 Возможности:
 
@@ -347,4 +551,35 @@
 
 ## Контакты
 
-Для вопросов и предложений: [ваш email]+Для вопросов и предложений: [ваш email]
+
+# Запуск
+
+streamlit run streamlit_app.py
+
+# Откроется http://localhost:8501
+
+```
+
+Возможности:
+
+- 💬 Real-time inference через API
+- 📈 Визуализация метрик модели
+- 🔍 Мониторинг дрифта с графиками
+- ℹ️ Информация о модели и гиперпараметрах
+
+## Roadmap
+
+- [ ] A/B тестирование моделей
+- [ ] Advanced drift: multivariate, text embeddings
+- [ ] Model serving через Kubernetes
+- [ ] Auto-retraining pipeline
+
+## Лицензия
+
+MIT
+
+## Контакты
+
+Для вопросов и предложений: [ваш email]
+```